#define _FILE_ "pionfput_mod.F90"
module pionfput_mod
  !pl  This file is input to the perl program genf90.pl which generates  
  !pl  f90 code for various datatypes and dimensions.
  !pl  Supported parser keywords are {TYPE}, {DIMS}, {VTYPE}, {DIMSTR} and {MPITYPE} 
#ifdef TIMING
  use perf_mod, only : t_startf, t_stopf      ! _EXTERNAL
#endif
  use pio_kinds, only: i4,r4,r8,pio_offset
  use pio_types, only : file_desc_t, iosystem_desc_t, var_desc_t, &
	pio_iotype_pbinary, pio_iotype_binary, pio_iotype_direct_pbinary, &
	pio_iotype_netcdf, pio_iotype_pnetcdf, pio_iotype_netcdf4p, pio_iotype_netcdf4c, &
	pio_noerr

  use pio_utils, only : check_netcdf
  use pio_msg_mod
  use pio_support, only : Debug, DebugIO, piodie   
#ifdef _NETCDF
  use netcdf            ! _EXTERNAL
#endif
  implicit none
  private
#ifdef _PNETCDF
#include <pnetcdf.inc>  /* _EXTERNAL */
#endif
#ifdef _NETCDF
! Required for netcdf bug workaround
  integer, external :: nf_put_vars_text
#endif
  include 'mpif.h'   ! _EXTERNAL

!>
!! @defgroup PIO_put_var PIO_put_var
!! @brief Writes netcdf metadata to a file
!! @details The put_var interface is provided as a simplified interface to
!!  write variables to a netcdf format file.   
!! @warning Although this is a collective call the variable is written from the 
!!  root IO task, no consistancy check is made with data passed on other tasks.
!! 
!<
  public :: put_var
  interface put_var
     !  DIMS 0,1,2,3,4,5
     module procedure put_var_{DIMS}d_{TYPE}, put_var_vdesc_{DIMS}d_{TYPE}
     !  DIMS 1,2,3,4,5
     module procedure put_vara_{DIMS}d_{TYPE}, put_vara_vdesc_{DIMS}d_{TYPE}
     module procedure put_var1_{TYPE}, put_var1_vdesc_{TYPE}
  end interface
contains

!>
!! @public
!! @ingroup PIO_put_var
!! @brief Writes an netcdf attribute to a file
!! @details
!! @param File @copydoc file_desc_t
!! @param varid : The netcdf variable identifier
!! @param index : 
!! @param ival : The value for the netcdf metadata
!! @retval ierr @copydoc error_return
!<
  integer function put_var1_{TYPE} (File,varid, index, ival) result(ierr)
    type (File_desc_t), intent(inout) :: File
    integer, intent(in) :: varid, index(:)
    {VTYPE}, intent(in) :: ival
    integer, allocatable :: count(:)
    integer :: iotype
    type(iosystem_desc_t), pointer :: ios
    integer :: ilen, msg, mpierr

#ifdef TIMING
    call t_startf("pio_put_var1_{TYPE}")
#endif 
    ierr=0
    iotype = File%iotype 
    if(debug) print *,_FILE_,__LINE__,ival,iotype, index

    ios=>File%iosystem
    if(ios%async_interface .and. .not. ios%ioproc ) then
       msg=PIO_MSG_PUTVAR1
       if(ios%comp_rank==0) call mpi_send(msg, 1, mpi_integer, ios%ioroot, 1, ios%union_comm, ierr)
       call MPI_BCAST(file%fh,1,MPI_INTEGER,ios%CompMaster, ios%my_comm , mpierr)
       call MPI_BCAST(varid,1,MPI_INTEGER,ios%CompMaster, ios%my_comm , mpierr)
       call MPI_BCAST(size(index),1,MPI_INTEGER,ios%CompMaster, ios%my_comm , mpierr)
       call MPI_BCAST(index,size(index),MPI_INTEGER,ios%CompMaster, ios%my_comm , mpierr)
       call MPI_BCAST({ITYPE},1,MPI_INTEGER,ios%CompMaster, ios%my_comm , mpierr)
#if({ITYPE} == TYPETEXT) 
          ilen = len(ival)
          call MPI_BCAST(ilen,1,MPI_INTEGER,ios%CompMaster, ios%my_comm , mpierr)
#endif
    endif

    if(ios%async_interface) then
       call MPI_BCAST(ival,1,{MPITYPE},ios%CompMaster, ios%my_comm , mpierr)
    end if



    if(Ios%IOProc) then
       allocate(count(size(index)))
       if(Ios%io_rank == 0) then
          count(:) = 1
#if ({ITYPE} == TYPETEXT)
          count(1) = len(ival)
#endif	
       else
          count(:) = 0
       end if

       select case (iotype) 
#ifdef _PNETCDF
<<<<<<< HEAD
       case(iotype_pnetcdf)
#ifdef ASYNC_PNETCDF
          ierr = nfmpi_iput_var1_{TYPE} (File%fh, varid, int(index,kind=PIO_OFFSET), ival, file%req(file%current_rc)  )
          file%current_rc=file%current_rc+1
#else
=======
       case(pio_iotype_pnetcdf)
>>>>>>> 248a84d1
          ierr = nfmpi_put_vara_all (File%fh, varid, int(index,kind=PIO_OFFSET), int(count,kind=PIO_OFFSET), &
               ival, int(count,kind=PIO_OFFSET), {MPITYPE})
#endif
#endif
#ifdef _NETCDF
       case (pio_iotype_netcdf4p)
          ierr = nf90_put_var(File%fh, varid, ival, start=index)
       case(pio_iotype_netcdf,pio_iotype_netcdf4c)
          ! Only io proc 0 will do writing
          if (Ios%io_rank == 0) then
             ierr = nf90_put_var(File%fh, varid, ival, start=index)
          end if
#endif
       case default
          print *,_FILE_,__LINE__,iotype
          call piodie(_FILE_,__LINE__,"bad iotype specified")
       end select
       deallocate(count)
    end if
    call check_netcdf(File,ierr,_FILE_,__LINE__)

#ifdef TIMING
    call t_stopf("pio_put_var1_{TYPE}")
#endif 
  end function put_var1_{TYPE}

!>
!! @public
!! @ingroup PIO_put_var
!! @brief Writes an netcdf attribute to a file
!! @details
!! @param File @copydoc file_desc_t
!! @param vardesc @copydoc var_desc_t
!! @param start : 
!! @param ival : The value for the netcdf metadata
!! @retval ierr @copydoc error_return
!<
  integer function put_var1_vdesc_{TYPE} (File,vardesc, start, ival) result(ierr)
    type (File_desc_t), intent(inout) :: File
    type(var_desc_t), intent(in) :: vardesc
    integer, intent(in) ::  start(:)
    {VTYPE}, intent(in) :: ival

    ierr = put_var1_{TYPE} (File, vardesc%varid, start, ival)
  end function put_var1_vdesc_{TYPE}

! DIMS 0,1,2,3,4,5
!>
!! @public
!! @ingroup PIO_put_var
!! @brief Writes an netcdf attribute to a file
!! @details
!! @param File @copydoc file_desc_t
!! @param File : A file handle returne from \ref PIO_openfile or \ref PIO_createfile.
!! @param varid : The netcdf variable identifier
!! @param ival : The value for the netcdf metadata
!! @retval ierr @copydoc error_return
!<
  integer function put_var_{DIMS}d_{TYPE} (File,varid, ival) result(ierr)
    type (File_desc_t), intent(inout) :: File
    integer, intent(in) :: varid
    {VTYPE}, intent(in) :: ival{DIMSTR}
    integer :: iotype
    integer :: i, is, msg, mpierr, ilen
    type(iosystem_desc_t), pointer :: ios
    integer :: dims({DIMS})
#if({ITYPE}== TYPETEXT)
    integer :: start({DIMS}+1), count({DIMS}+1)
#else
    integer :: start({DIMS}), count({DIMS})
#endif
#ifdef TIMING
    call t_startf("pio_put_var_{DIMS}d_{TYPE}")
#endif 
    ierr=PIO_NOERR

    iotype = File%iotype 
    start = 1
    count = 0
    is=0       

#ifndef ASYNC_PNETCDF
#ifdef _PNETCDF
#if(({DIMS}>0) && ({ITYPE} != TYPETEXT))
    if(iotype == pio_iotype_pnetcdf) then
       do i=1,{DIMS}
          count(i) = size(ival,i)
       end do
       ierr = put_vara_{DIMS}d_{TYPE} (File, varid, start, count, ival)
       return
    end if
#endif
#endif
#endif
    ios=>File%iosystem
    if(ios%async_interface .and. .not. ios%ioproc ) then
       msg=PIO_MSG_PUTVAR_{DIMS}d
       if(ios%comp_rank==0) call mpi_send(msg, 1, mpi_integer, ios%ioroot, 1, ios%union_comm, ierr)
       call MPI_BCAST(file%fh,1,MPI_INTEGER,ios%CompMaster, ios%my_comm , mpierr)
       call MPI_BCAST(varid,1,MPI_INTEGER,ios%CompMaster, ios%my_comm , mpierr)
       call MPI_BCAST({ITYPE},1,MPI_INTEGER,ios%CompMaster, ios%my_comm , mpierr)
#if ({DIMS} > 0)
       do i=1,{DIMS}
          dims(i)=size(ival,i)
       end do
       call MPI_BCAST(dims,{DIMS},MPI_INTEGER,ios%CompMaster, ios%my_comm , mpierr)
#endif
#if({ITYPE} == TYPETEXT) 
       ilen = len(ival)
       call MPI_BCAST(ilen,1,MPI_INTEGER,ios%CompMaster, ios%my_comm , mpierr)
#endif
    endif

    if(ios%async_interface ) then
#if({DIMS}==0)       
       call MPI_BCAST(ival,1,{MPITYPE},ios%CompMaster, ios%my_comm , mpierr)
#else
       call MPI_BCAST(ival,size(ival),{MPITYPE},ios%CompMaster, ios%my_comm , mpierr)
#endif
    end if

    if(Ios%IOProc) then
       if(Ios%io_rank==0) then
#if({ITYPE}== TYPETEXT)
    	  count(1)=len(ival)
	  is=1
#endif
#if ({DIMS} > 0)
          do i=1,{DIMS}
             count(i+is) = size(ival,i)
          end do
#endif
       end if
       select case (iotype) 
#ifdef _PNETCDF
<<<<<<< HEAD
       case(iotype_pnetcdf)
#ifdef ASYNC_PNETCDF
          ierr = nfmpi_iput_var_{TYPE} (File%fh, varid, ival, file%req(file%current_rc))
          file%current_rc=file%current_rc+1
#else
=======
       case(pio_iotype_pnetcdf)
>>>>>>> 248a84d1
#if(({DIMS}==0) || ({ITYPE}== TYPETEXT))
          ierr = nfmpi_begin_indep_data(File%fh)
          if(Ios%io_rank==0 .and. (ierr==NF_EINDEP .or. ierr==PIO_NOERR)) then
             ierr = nfmpi_put_var_{TYPE} (File%fh, varid, ival)
          end if
          if(ierr==PIO_NOERR) then
             ierr = nfmpi_end_indep_data(File%fh)
          end if
!#else
          ! this wont work because put_vara is collective
!          ierr = put_vara_{DIMS}d_{TYPE} (File, varid, start, count, ival)
#endif
#endif
#endif
#ifdef _NETCDF
       case(pio_iotype_netcdf4p)
#if (({ITYPE} == TYPETEXT) && ({DIMS}==0))
! This is a workaround for a bug in the netcdf f90 interface
! The netcdf bug is that when you use nf90_put_var
! to write a scalar string the trailing blanks are stripped by the specific
! function nf90_put_var_text before it calls nf_put_vars_text. 
          if (Ios%io_rank == 0) then
             ierr = nf_put_vars_text(File%fh, varid, (/1/), (/len(ival)/), (/1/), ival)
          else
             ierr = nf_put_vars_text(File%fh, varid, (/1/), (/0/), (/1/), ival)
          end if
#elif({DIMS} == 0) 
          ierr = nf90_put_var(File%fh, varid, ival)
#else
          ierr = nf90_put_var(File%fh, varid, ival, start=start, count=count)
#endif
       case(pio_iotype_netcdf,pio_iotype_netcdf4c)
          ! Only io proc 0 will do writing
          if (Ios%io_rank == 0) then

#if (({ITYPE} == TYPETEXT) && ({DIMS}==0))
! This is a workaround for a bug in the netcdf f90 interface
! The netcdf bug is that when you use nf90_put_var
! to write a scalar string the trailing blanks are stripped by the specific
! function nf90_put_var_text before it calls nf_put_vars_text. 
             ierr = nf_put_vars_text(File%fh, varid, (/1/), (/len(ival)/), (/1/), ival)
#else
             ierr = nf90_put_var(File%fh, varid, ival)
#endif
          end if
#endif
       case default
          print *,_FILE_,__LINE__,iotype
          call piodie(_FILE_,__LINE__,"bad iotype specified" )

       end select
    end if

    call check_netcdf(File,ierr,_FILE_,__LINE__)
#ifdef TIMING
    call t_stopf("pio_put_var_{DIMS}d_{TYPE}")
#endif 
  end function put_var_{DIMS}d_{TYPE}

! DIMS 0,1,2,3,4,5
!>
!! @public
!! @ingroup PIO_put_var
!! @brief Writes an netcdf attribute to a file
!! @details
!! @param File @copydoc file_desc_t
!! @param vardesc @copydoc var_desc_t
!! @param ival : The value for the netcdf metadata
!! @retval ierr @copydoc error_return
!<
  integer function put_var_vdesc_{DIMS}d_{TYPE} (File, vardesc, ival) result(ierr)
    type (File_desc_t), intent(inout) :: File
    type(var_desc_t) , intent(in) :: vardesc
    {VTYPE}, intent(in) :: ival{DIMSTR}
    integer :: iotype

    ierr = put_var_{DIMS}d_{TYPE} (File, vardesc%varid, ival)
  end function put_var_vdesc_{DIMS}d_{TYPE}

! DIMS 1,2,3,4,5
!>
!! @public
!! @ingroup PIO_put_var
!! @brief Writes an netcdf attribute to a file
!! @details
!! @param File @copydoc file_desc_t
!! @param varid : The netcdf variable identifier
!! @param start :
!! @param count :
!! @param ival : The value for the netcdf metadata
!! @retval ierr @copydoc error_return
!<
  integer function put_vara_{DIMS}d_{TYPE} (File,varid, start, count, ival) result(ierr)
    use nf_mod, only : pio_inq_varndims
    type (File_desc_t), intent(inout) :: File
    integer, intent(in) :: varid, start(:), count(:)

    integer(kind=PIO_OFFSET), allocatable :: pstart(:), pcount(:)

    {VTYPE}, intent(in) :: ival{DIMSTR}
    integer :: iotype, i, ndims, msg, mpierr
    integer(kind=pio_offset) :: clen
    type(iosystem_desc_t), pointer :: ios
    integer :: dims({DIMS}), ilen
#ifdef TIMING
    call t_startf("pio_put_vara_{DIMS}d_{TYPE}")
#endif 
    ierr=0
    iotype = File%iotype 
    ios=>File%iosystem
    ilen=1
    if(.not. ios%async_interface .or. .not. ios%ioproc ) then
       ierr = pio_inq_varndims(File, varid, ndims)
    end if
    if(ios%async_interface .and. .not. ios%ioproc ) then
       msg=PIO_MSG_PUTVARA_{DIMS}d
       if(ios%comp_rank==0) call mpi_send(msg, 1, mpi_integer, ios%ioroot, 1, ios%union_comm, ierr)
       call MPI_BCAST(file%fh,1,MPI_INTEGER,ios%CompMaster, ios%my_comm , mpierr)
       call MPI_BCAST(varid,1,MPI_INTEGER,ios%CompMaster, ios%my_comm , mpierr)
       call MPI_BCAST({ITYPE},1,MPI_INTEGER,ios%CompMaster, ios%my_comm , mpierr)

       call MPI_BCAST(size(start),1,MPI_INTEGER,ios%CompMaster, ios%my_comm , mpierr)
       call MPI_BCAST(start,size(start),MPI_INTEGER,ios%CompMaster, ios%my_comm , mpierr)
       call MPI_BCAST(count,size(start),MPI_INTEGER,ios%CompMaster, ios%my_comm , mpierr)

#if ({DIMS} > 0)
       do i=1,{DIMS}
          dims(i)=size(ival,i)
       end do
       call MPI_BCAST(dims,{DIMS},MPI_INTEGER,ios%CompMaster, ios%my_comm , mpierr)
#endif
#if({ITYPE} == TYPETEXT) 
       ilen = len(ival)
       call MPI_BCAST(ilen,1,MPI_INTEGER,ios%CompMaster, ios%my_comm , mpierr)
#endif
    endif

    if(ios%async_interface ) then    
       call MPI_BCAST(ndims,1,MPI_INTEGER,ios%CompMaster, ios%my_comm , mpierr)
       call MPI_BCAST(ival,ilen*size(ival),{MPITYPE},ios%CompMaster, ios%my_comm , mpierr)
    end if


    
    if(Ios%IOProc) then
       allocate(pstart(ndims),pcount(ndims))
       if(Ios%io_rank==0) then
          pstart = start(1:ndims)
          pcount = count(1:ndims)
       else
          pstart=1 ! avoids an unessasary pnetcdf error 
          pcount=0
       endif
       select case (iotype) 
#ifdef _PNETCDF
       case(pio_iotype_pnetcdf)
          clen=count(1)
          do i=2,size(count)
             clen=clen*count(i)
          end do
#ifdef ASYNC_PNETCDF
          ierr = nfmpi_iput_vara_{TYPE} (File%fh, varid, pstart, pcount, ival, file%req(file%current_rc))
          file%current_rc=file%current_rc+1
#else
          ierr = nfmpi_put_vara_{TYPE}_all (File%fh, varid, pstart, &
               pcount, ival, clen, {MPITYPE})
#endif
#endif
#ifdef _NETCDF
       case(pio_iotype_netcdf4p)
          ierr = nf90_put_var(File%fh, varid, ival, start=int(pstart), count=int(pcount))
       case(pio_iotype_netcdf, pio_iotype_netcdf4c)
          ! Only io proc 0 will do writing
          if (Ios%io_rank == 0) then
             ierr = nf90_put_var(File%fh, varid, ival, start=int(pstart), count=int(pcount))
          end if
#endif
       case default
          print *,_FILE_,__LINE__,iotype
          call piodie(_FILE_,__LINE__,"bad iotype specified")
       end select
       deallocate(pstart, pcount)
    end if
    call check_netcdf(File, ierr,_FILE_,__LINE__)

#ifdef TIMING
    call t_stopf("pio_put_vara_{DIMS}d_{TYPE}")
#endif 
  end function put_vara_{DIMS}d_{TYPE}

! DIMS 1,2,3,4,5
!>
!! @public
!! @ingroup PIO_put_var
!! @brief Writes an netcdf variable to a file
!! @details
!! @param File @copydoc file_desc_t
!! @param vardesc @copydoc var_desc_t
!! @param start : 
!! @param count : 
!! @param ival : The value for the netcdf metadata
!! @retval ierr @copydoc error_return
!<
  integer function put_vara_vdesc_{DIMS}d_{TYPE} (File,vardesc, start, count, ival) result(ierr)
    type (File_desc_t), intent(inout) :: File
    type(var_desc_t), intent(in) :: vardesc
    integer, intent(in) ::  start(:), count(:)
    {VTYPE}, intent(in) :: ival{DIMSTR}

    ierr = put_vara_{DIMS}d_{TYPE} (File, vardesc%varid, start, count, ival)


  end function put_vara_vdesc_{DIMS}d_{TYPE}
end module pionfput_mod<|MERGE_RESOLUTION|>--- conflicted
+++ resolved
@@ -109,15 +109,11 @@
 
        select case (iotype) 
 #ifdef _PNETCDF
-<<<<<<< HEAD
-       case(iotype_pnetcdf)
+       case(pio_iotype_pnetcdf)
 #ifdef ASYNC_PNETCDF
           ierr = nfmpi_iput_var1_{TYPE} (File%fh, varid, int(index,kind=PIO_OFFSET), ival, file%req(file%current_rc)  )
           file%current_rc=file%current_rc+1
 #else
-=======
-       case(pio_iotype_pnetcdf)
->>>>>>> 248a84d1
           ierr = nfmpi_put_vara_all (File%fh, varid, int(index,kind=PIO_OFFSET), int(count,kind=PIO_OFFSET), &
                ival, int(count,kind=PIO_OFFSET), {MPITYPE})
 #endif
@@ -253,15 +249,11 @@
        end if
        select case (iotype) 
 #ifdef _PNETCDF
-<<<<<<< HEAD
-       case(iotype_pnetcdf)
+       case(pio_iotype_pnetcdf)
 #ifdef ASYNC_PNETCDF
           ierr = nfmpi_iput_var_{TYPE} (File%fh, varid, ival, file%req(file%current_rc))
           file%current_rc=file%current_rc+1
 #else
-=======
-       case(pio_iotype_pnetcdf)
->>>>>>> 248a84d1
 #if(({DIMS}==0) || ({ITYPE}== TYPETEXT))
           ierr = nfmpi_begin_indep_data(File%fh)
           if(Ios%io_rank==0 .and. (ierr==NF_EINDEP .or. ierr==PIO_NOERR)) then
