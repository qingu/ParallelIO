#define _FILE_ "nf_mod.F90"
module nf_mod

#ifdef TIMING
  use perf_mod, only : t_startf, t_stopf      ! _EXTERNAL
#endif
  use alloc_mod

  use pio_kinds, only: i4,r4,r8,pio_offset
  use pio_types, only: file_desc_t, iosystem_desc_t, var_desc_t, pio_noerr, pio_iotype_netcdf, &
	pio_iotype_pnetcdf, pio_iotype_netcdf4p, pio_iotype_netcdf4c, pio_max_name

  use pio_support, only : Debug, DebugIO, DebugAsync, piodie   
  use pio_utils, only : bad_iotype, check_netcdf

#ifdef _NETCDF
  use netcdf            ! _EXTERNAL
#endif
  use pio_support, only : CheckMPIReturn
  use pio_msg_mod
  implicit none
  private
  include 'mpif.h' ! _EXTERNAL
#ifdef _PNETCDF
#include <pnetcdf.inc>   /* _EXTERNAL */
#endif

  !
  !  Attribute functions
  !
  public :: pio_def_var,   &
       pio_inq_attname,    & 
       pio_inq_att,        &
       pio_inq_attlen,     &
       pio_inq_varid,      &
       pio_inq_varname,    &
       pio_inq_vartype,    &
       pio_inq_varndims,   &
       pio_inq_vardimid,   &
       pio_inq_varnatts,   &
       pio_inquire_variable
!>
!! \defgroup PIO_def_var
!<
  interface pio_def_var
     module procedure &
          def_var_0d, &
          def_var_md
  end interface

!>
!! \defgroup PIO_inq_varid
!<
  interface pio_inq_varid
     module procedure inq_varid_vid, &
          inq_varid_vardesc
  end interface
!>
!! \defgroup PIO_inq_att
!<
  interface pio_inq_att
     module procedure inq_att_vid, &
          inq_att_vardesc
  end interface

!>
!! \defgroup PIO_inq_attlen
!<
  interface pio_inq_attlen
     module procedure inq_attlen_vid, &
          inq_attlen_vardesc
  end interface

!>
!! \defgroup PIO_inq_attname
!<
  interface pio_inq_attname
     module procedure inq_attname_vid, &
          inq_attname_vardesc
  end interface

!>
!! \defgroup PIO_inq_varname
!<
  interface pio_inq_varname
     module procedure inq_varname_vid, inq_varname_vdesc
  end interface

!>
!! \defgroup PIO_inq_varndims
!<
  interface pio_inq_varndims
     module procedure inq_varndims_vid, inq_varndims_vdesc
  end interface

!>
!! \defgroup PIO_inq_varnatts
!<
  interface pio_inq_varnatts
     module procedure inq_varnatts_vid, inq_varnatts_vdesc
  end interface

!>
!! \defgroup PIO_inq_vardimid
!<
  interface pio_inq_vardimid
     module procedure inq_vardimid_vid, inq_vardimid_vdesc
  end interface

!>
!! \defgroup PIO_inq_vartype
!<
  interface pio_inq_vartype
     module procedure inq_vartype_vid, inq_vartype_vdesc
  end interface

!>
!! \defgroup PIO_inquire_variable
!<
  interface pio_inquire_variable
     module procedure inquire_variable_vid, inquire_variable_vdesc
  end interface

!>
!! @defgroup PIO_def_dim
!<
   public :: PIO_def_dim

!>
!! @defgroup PIO_enddef
!<
  public :: PIO_enddef

!>
!! \defgroup PIO_redef
!<
  public :: PIO_redef

!> 
!! \defgroup PIO_inquire
!<
   public :: PIO_inquire

!>
!! \defgroup PIO_inq_dimid
!<
   public :: PIO_inq_dimid

!>
!! \defgroup PIO_inq_dimname
!<
   public :: PIO_inq_dimname

!>
!! \defgroup PIO_inq_dimlen
!<
   public :: PIO_inq_dimlen

!>
!! \defgroup PIO_inquire_dimension
!<
  public :: PIO_inquire_dimension

!> 
!! \defgroup PIO_copy_att
!<
  public :: PIO_copy_att

contains 

!>
!! @public 
!! @ingroup PIO_inquire
!! @brief Gets metadata information for netcdf file.
!! @details
!! @param File @copydoc file_desc_t
!! @param nDimensions :  Number of dimensions defined for the netcdf file
!! @param nVariables : Number of variables defined for the netcdf file 
!! @param nAttributes : Number of attributes defined for the netcdf file
!! @param unlimitedDimID : the Unlimited dimension ID
!! @retval ierr @copydoc error_return
!>
  integer function pio_inquire(File,nDimensions,nVariables,nAttributes,unlimitedDimID) result(ierr)
    type (File_desc_t), intent(in) :: File

    integer, optional, intent(out) :: &
         nDimensions,  &! number of dimensions
         nVariables,   &! number of variables
         nAttributes,  & ! number of global attributes
         unlimitedDimID ! ID of unlimited dimension
    integer :: vals(4)

    !------------------
    ! Local variables
    !------------------
    integer :: iotype, mpierr, msg
    type(iosystem_desc_t), pointer :: ios

    ierr=PIO_noerr
    vals(:) = -1

    ios => File%iosystem

    if(ios%async_interface .and. .not. ios%ioproc) then
       msg=PIO_MSG_INQUIRE
       if(ios%comp_rank==0) call mpi_send(msg, 1, mpi_integer, ios%ioroot, 1, ios%union_comm, ierr)
       call mpi_bcast(file%fh, 1, mpi_integer, ios%compmaster, ios%intercomm, ierr)
    end if

    iotype = File%iotype
    
    if(ios%IOproc) then
       select case(iotype)
          
#ifdef _PNETCDF
       case(pio_iotype_pnetcdf)
          ierr=nfmpi_inq( File%fh,vals(1),vals(2), &
               vals(3),vals(4))

#endif

#ifdef _NETCDF
       case(pio_iotype_netcdf4p, pio_iotype_netcdf4c)
          ierr=nf90_inquire( File%fh,vals(1),vals(2), &
               vals(3),vals(4))
       case(pio_iotype_netcdf)
          if (ios%io_rank==0) then
             ierr=nf90_inquire( File%fh,vals(1),vals(2), &
                  vals(3),vals(4))
          endif
          
          if(ios%num_iotasks>1) then
             call MPI_BCAST(vals,4,MPI_INTEGER,0,ios%IO_comm, mpierr)
             call CheckMPIReturn('nf_mod',mpierr)
          end if

#endif

       case default
          call bad_iotype(iotype,_FILE_,__LINE__)
          
       end select
    endif

    call check_netcdf(File, ierr, _FILE_,__LINE__)

    if(file%iosystem%async_interface .or. ios%num_tasks>ios%num_iotasks) then
       call MPI_BCAST(vals,4,MPI_INTEGER,ios%IOMaster, ios%my_comm, mpierr)
       call CheckMPIReturn('nf_mod',mpierr)
    end if

    if(present(nDimensions)) then	
       ndimensions = vals(1)
    endif
    if(present(nVariables)) then	
       nVariables = vals(2)
    endif
    if(present(nAttributes)) then	
       nAttributes = vals(3)
    endif
    if(present(unlimitedDimID)) then	
       unlimitedDimID = vals(4)
    endif
    
  end function pio_inquire

!>
!! @public 
!! @ingroup PIO_inq_att
!! @brief Gets information about attributes
!! @details
!! @param File @copydoc file_desc_t
!! @param varid : The netcdf variable identifier
!! @param name : Name of the attribute 
!! @param xtype : The type of attribute
!! @param len : The length of the attribute 
!! @retval ierr @copydoc error_return
!>
  integer function inq_att_vid(File,varid,name,xtype,len) result(ierr)


    type (File_desc_t), intent(inout) :: File
    integer(i4), intent(in)           :: varid
    character(len=*), intent(in)      :: name
    integer, intent(out)              :: xtype
    integer, intent(out)              :: len !Attribute length

    !------------------
    ! Local variables
    !------------------
    integer :: iotype, mpierr, msg, nlen
    integer(kind=PIO_Offset) :: clen
    type(iosystem_desc_t), pointer :: ios

    ios => File%iosystem
    iotype = File%iotype
    ierr=PIO_noerr
    nlen = len_trim(name)

    if(ios%async_interface) then
       if(.not. ios%ioproc ) then
          msg=PIO_MSG_INQ_ATT
          if(ios%comp_rank==0) call mpi_send(msg, 1, mpi_integer, ios%ioroot, 1, ios%union_comm, ierr)
          call MPI_BCAST(file%fh,1,MPI_INTEGER,ios%CompMaster, ios%my_comm , mpierr)
       end if
       call MPI_BCAST(varid,1,MPI_INTEGER,ios%CompMaster, ios%my_comm , mpierr)
       call MPI_BCAST(nlen,1,MPI_INTEGER,ios%CompMaster, ios%my_comm , mpierr)
       call MPI_BCAST(name,nlen,MPI_CHARACTER,ios%CompMaster, ios%my_comm , mpierr)
    end if



    if(ios%IOproc) then
       select case(iotype)

#ifdef _PNETCDF
       case(pio_iotype_pnetcdf)
          ierr=nfmpi_inq_att(File%fh,varid,name(1:nlen),xtype,clen)

          len = INT(clen,kind=i4)
#endif

#ifdef _NETCDF
       case(pio_iotype_netcdf4p, pio_iotype_netcdf4c)
          ierr=nf90_inquire_attribute( File%fh,varid,name(1:nlen), &
               xtype=xtype,len=len)          
       case(pio_iotype_netcdf)

          if (ios%io_rank==0) then
             ierr=nf90_inquire_attribute( File%fh,varid,name(1:nlen), &
                  xtype=xtype,len=len)
          endif

          if(.not.ios%async_interface .and. ios%num_tasks==ios%num_iotasks) then
             call MPI_BCAST(xtype,1,MPI_INTEGER,0,ios%IO_comm, mpierr)
             call CheckMPIReturn('nf_mod',mpierr)
             call MPI_BCAST(len,1,MPI_INTEGER,0,ios%IO_comm, mpierr)
             call CheckMPIReturn('nf_mod',mpierr)
          end if
#endif

       case default
          call bad_iotype(iotype,_FILE_,__LINE__)

       end select
    endif
    call check_netcdf(File, ierr,_FILE_,__LINE__)
    if(ios%async_interface .or. ios%num_tasks>ios%num_iotasks) then
       call MPI_BCAST(xtype,1,MPI_INTEGER,ios%IOMaster, ios%my_comm , mpierr)
       call CheckMPIReturn('nf_mod',mpierr)
       call MPI_BCAST(len,1,MPI_INTEGER,ios%IOMaster, ios%my_comm  , mpierr)
       call CheckMPIReturn('nf_mod',mpierr)
    end if
  end function inq_att_vid


!>
!! @public 
!! @ingroup PIO_inq_att
!! @brief  Gets information about attributes
!! @details
!! @param File @copydoc file_desc_t
!! @param vardesc @copydoc var_desc_t
!! @param name : Name of the attribute 
!! @param xtype : The type of attribute
!! @param len : The length of the attribute 
!! @retval ierr @copydoc error_return
!>
  integer function inq_att_vardesc(File,vardesc,name,xtype,len) result(ierr)

    type (File_desc_t), intent(inout) :: File
    type(var_desc_t), intent(in)           :: vardesc
    character(len=*), intent(in)      :: name
    integer, intent(out)              :: xtype
    integer, intent(out)              :: len !Attribute length

    ierr = pio_inq_att(file, vardesc%varid, name, xtype, len)

  end function inq_att_vardesc

!>
!! @public 
!! @ingroup PIO_inq_attlen
!! @brief Gets the attribute length 
!! @details
!! @param File @copydoc file_desc_t
!! @param varid : attribute id
!! @param name : name of attribute
!! @param len : Length of attribute
!! @retval ierr @copydoc error_return
!>
  integer function inq_attlen_vid(File,varid,name,len) result(ierr)

    type (File_desc_t), intent(inout) :: File
    integer(i4), intent(in)            :: varid
    character(len=*), intent(in)      :: name
    integer, intent(out)              :: len !Attribute length


    !------------------
    ! Local variables
    !------------------
    integer :: iotype, mpierr, msg, nlen
    integer(kind=PIO_Offset) :: clen
    type(iosystem_desc_t), pointer :: ios

    ios => File%iosystem

    iotype = File%iotype
    ierr=PIO_noerr
    nlen = len_trim(name)

    if(ios%async_interface) then
       if(.not. ios%ioproc ) then
          msg=PIO_MSG_INQ_ATTLEN
          if(ios%comp_rank==0) call mpi_send(msg, 1, mpi_integer, ios%ioroot, 1, ios%union_comm, ierr)
          call MPI_BCAST(file%fh,1,MPI_INTEGER,ios%CompMaster, ios%my_comm , mpierr)
       end if
       call MPI_BCAST(varid,1,MPI_INTEGER,ios%CompMaster, ios%my_comm , mpierr)
       call MPI_BCAST(nlen,1,MPI_INTEGER,ios%CompMaster, ios%my_comm , mpierr)
       call MPI_BCAST(name,nlen,MPI_CHARACTER,ios%CompMaster, ios%my_comm , mpierr)
       
    end if

    if(ios%IOproc) then
       select case(iotype)

#ifdef _PNETCDF
       case(pio_iotype_pnetcdf)
          ierr=nfmpi_inq_attlen(File%fh,varid,name(1:nlen),clen)
          len = INT(clen,kind=i4)
#endif

#ifdef _NETCDF
       case(pio_iotype_netcdf4p, pio_iotype_netcdf4c)
             ierr=nf90_inquire_attribute( File%fh,varid,name(1:nlen), &
                  len=len)
       case(pio_iotype_netcdf)
          if (ios%io_rank==0) then
             ierr=nf90_inquire_attribute( File%fh,varid,name(1:nlen), &
                  len=len)
          endif

          if(.not.ios%async_interface .and. ios%num_tasks==ios%num_iotasks) then
             call MPI_BCAST(len,1,MPI_INTEGER,0,ios%IO_comm, mpierr)
             call CheckMPIReturn('nf_mod',mpierr)
          end if

#endif

       case default
          call bad_iotype(iotype,_FILE_,__LINE__)

       end select
    endif
    call check_netcdf(File, ierr,_FILE_,__LINE__)
    if(ios%async_interface.or.ios%num_tasks>ios%num_iotasks) then
       call MPI_BCAST(len,1,MPI_INTEGER,ios%IOMaster,ios%my_comm, mpierr)
       call CheckMPIReturn('nf_mod',mpierr)
    end if

  end function inq_attlen_vid

!>
!! @public 
!! @ingroup PIO_inq_attlen
!! @brief  Gets the attribute length 
!! @details
!! @param File @copydoc file_desc_t
!! @param vardesc @copydoc var_desc_t
!! @param name : name of attribute
!! @param len : Length of attribute
!! @retval ierr @copydoc error_return
!>
  integer function inq_attlen_vardesc(File,vardesc,name,len) result(ierr)

    type (File_desc_t), intent(inout) :: File
    type (Var_desc_t), intent(in)            :: vardesc
    character(len=*), intent(in)      :: name
    integer, intent(out),optional     :: len !Attribute length

    ierr = pio_inq_attlen(file, vardesc%varid, name, len)

  end function inq_attlen_vardesc

!> 
!! @public 
!! @ingroup PIO_inq_attname
!! @brief Returns the name of a netcdf attribute 
!! @details
!! @param File @copydoc file_desc_t
!! @param varid :  The variable ID 
!! @param attnum : Attribute number returned from function ????
!! @param name   : Name of the returned attribute
!! @retval ierr @copydoc error_return
!<
  integer function inq_attname_vid(File,varid,attnum,name) result(ierr)

    type (File_desc_t), intent(inout) :: File
    integer(i4), intent(in)           :: varid
    integer, intent(in)              :: attnum !Attribute number
    character(len=*), intent(out)     :: name


    !------------------
    ! Local variables
    !------------------
    integer :: iotype, mpierr, msg
    type(iosystem_desc_t), pointer :: ios

    ios => File%iosystem

    iotype = File%iotype
    ierr=PIO_noerr
    if(ios%async_interface) then
       if(.not. ios%ioproc ) then
          msg=PIO_MSG_INQ_ATTNAME
          if(ios%comp_rank==0) call mpi_send(msg, 1, mpi_integer, ios%ioroot, 1, ios%union_comm, ierr)
          call MPI_BCAST(file%fh,1,MPI_INTEGER,ios%CompMaster, ios%my_comm , mpierr)
       end if
       call MPI_BCAST(varid,1,MPI_INTEGER,ios%CompMaster, ios%my_comm , mpierr)
       call MPI_BCAST(attnum,1,MPI_INTEGER,ios%CompMaster, ios%my_comm , mpierr)
    end if

    if(ios%IOproc) then
       select case(iotype)

#ifdef _PNETCDF
<<<<<<< HEAD
       case(iotype_pnetcdf)
          ierr=nfmpi_inq_attname(File%fh,varid,attnum,name)
=======
       case(pio_iotype_pnetcdf)
          ierr=nfmpi_inq_attname(File%fh,varid,attnum,tmpname)
>>>>>>> 248a84d1

#endif

#ifdef  _NETCDF
       case(pio_iotype_netcdf4p, pio_iotype_netcdf4c)
<<<<<<< HEAD
          ierr=nf90_inq_attname(File%fh,varid,attnum,name)
       case(iotype_netcdf)
=======
          ierr=nf90_inq_attname(File%fh,varid,attnum,tmpname)
       case(pio_iotype_netcdf)
>>>>>>> 248a84d1
          if (ios%io_rank==0) then
             ierr=nf90_inq_attname(File%fh,varid,attnum,name)
          endif
          if(.not.ios%async_interface .and. ios%num_tasks==ios%num_iotasks) then
             call MPI_BCAST(name,len_trim(name),MPI_CHARACTER,0,ios%IO_comm, mpierr)
             call CheckMPIReturn('nf_mod',mpierr)
          end if

#endif

       case default
          call bad_iotype(iotype,_FILE_,__LINE__)

       end select
    endif
    call check_netcdf(File, ierr,_FILE_,__LINE__)
    if(ios%async_interface .or. ios%num_tasks>ios%num_iotasks) then
       call MPI_BCAST(name,len_trim(name),MPI_CHARACTER,ios%IOMaster,ios%my_comm, mpierr)
       call CheckMPIReturn('nf_mod',mpierr)
    end if

  end function inq_attname_vid

!> 
!! @public 
!! @ingroup PIO_inq_attname
!! @brief  Returns the name of a netcdf attribute.
!! @details
!! @param File @copydoc file_desc_t
!! @param vardesc @copydoc var_desc_t 
!! @param attnum : Attribute number returned from function ????
!! @param name   : Name of the returned attribute
!! @retval ierr @copydoc error_return
!<
  integer function inq_attname_vardesc(File,vardesc,attnum,name) result(ierr)
    type (File_desc_t), intent(inout) :: File
    type(var_desc_t), intent(in)           :: vardesc
    integer, intent(in)              :: attnum !Attribute number
    character(len=*), intent(out)     :: name

    ierr = pio_inq_attname(file, vardesc%varid, attnum, name)

  end function inq_attname_vardesc

!> 
!! @public 
!! @ingroup PIO_inq_varid
!! @brief  Returns the ID of a netcdf variable given its name 
!! @details
!! @param File @copydoc file_desc_t
!! @param name : Name of the returned attribute
!! @param varid : variable ID
!! @retval ierr @copydoc error_return
!<
  integer function inq_varid_vid(File,name,varid) result(ierr)

    type (File_desc_t), intent(in)   :: File
    character(len=*), intent(in)     :: name
    integer(i4), intent(out)       :: varid
    integer :: ierr2

    !------------------
    ! Local variables
    !------------------
    integer :: iotype, mpierr, msg, nlen
    type(iosystem_desc_t), pointer :: ios

    ios => File%iosystem

    iotype = File%iotype
    ierr=PIO_noerr
    nlen = len_trim(name)

    if(ios%async_interface) then
       if( .not. ios%ioproc ) then
          msg=PIO_MSG_INQ_VARID
          if(ios%comp_rank==0) call mpi_send(msg, 1, mpi_integer, ios%ioroot, 1, ios%union_comm, ierr)
          call MPI_BCAST(file%fh,1,MPI_INTEGER,ios%CompMaster, ios%my_comm , mpierr)
       end if
       
       call MPI_BCAST(nlen,1,MPI_INTEGER,ios%CompMaster, ios%my_comm , mpierr)
       call MPI_BCAST(name,nlen,MPI_CHARACTER,ios%CompMaster, ios%my_comm , mpierr)
    end if

    if(ios%IOproc) then
       select case(iotype)

#ifdef _PNETCDF
       case(pio_iotype_pnetcdf)
          ierr=nfmpi_inq_varid(File%fh,name(1:nlen),varid)
#endif

#ifdef  _NETCDF
       case(pio_iotype_netcdf4p, pio_iotype_netcdf4c)
             ierr=nf90_inq_varid(File%fh,name(1:nlen),varid)
       case(pio_iotype_netcdf)
          if (ios%io_rank==0) then
             ierr=nf90_inq_varid(File%fh,name(1:nlen),varid)
          endif
          if(.not.ios%async_interface .and. ios%num_tasks==ios%num_iotasks) then
             call MPI_BCAST(varid,1,MPI_INTEGER,0,ios%IO_comm,ierr2)
          end if
#endif

       case default
          call bad_iotype(iotype,_FILE_,__LINE__)

       end select
    endif

    call check_netcdf(File, ierr,_FILE_,__LINE__)
    if(ios%async_interface.or.ios%num_tasks>ios%num_iotasks) then
       call MPI_BCAST(varid,1,MPI_INTEGER,ios%IOMaster,ios%my_comm,ierr2)
    end if

  end function inq_varid_vid

!> 
!! @public 
!! @ingroup PIO_inq_varid
!! @brief Returns the ID of a netcdf variable given its name 
!! @details
!! @param File @copydoc file_desc_t
!! @param name   : Name of the returned attribute
!! @param vardesc @copydoc var_desc_t
!! @retval ierr @copydoc error_return
!<
  integer function inq_varid_vardesc(File,name,vardesc) result(ierr)

    type (File_desc_t), intent(in)   :: File
    character(len=*), intent(in)     :: name
    type (Var_desc_t), intent(inout) :: vardesc

    ierr = pio_inq_varid(File, name, vardesc%varid)
    vardesc%rec=-1
    if(ierr==PIO_NOERR) then
       ierr = pio_inq_varndims(File, vardesc%varid, vardesc%ndims) ! needed for nfwrite
    end if
  end function inq_varid_vardesc

!>
!! @public 
!! @ingroup PIO_inq_varname
!! @brief Get the name associated with a variable
!! @details
!! @param File @copydoc file_desc_t
!! @param vardesc @copydoc var_desc_t
!! @param name : The name of the netcdf variable.
!! @retval ierr @copydoc error_return
!>
  integer function inq_varname_vdesc(File,vardesc,name) result(ierr)

    type (File_desc_t), intent(in)   :: File
    type (Var_desc_t), intent(in)    :: vardesc
    character(len=*), intent(out)    :: name
    
    ierr = pio_inq_varname(file,vardesc%varid,name)

  end function inq_varname_vdesc

!>
!! @public 
!! @ingroup PIO_inq_varname
!! @brief Get the name associated with a variable
!! @details
!! @param File @copydoc file_desc_t
!! @param varid : The netcdf variable id.
!! @param name : The name of the netcdf variable.
!! @retval ierr @copydoc error_return
!>
  integer function inq_varname_vid(File,varid,name) result(ierr)

    type (File_desc_t), intent(in)   :: File
    integer, intent(in) :: varid
    character(len=*), intent(out)    :: name
    !------------------
    ! Local variables
    !------------------
    integer :: iotype, mpierr, msg, nlen

    type(iosystem_desc_t), pointer :: ios

    ios => File%iosystem
    iotype = File%iotype
    ierr=PIO_noerr
    nlen = len(name)
    if(ios%async_interface) then
       if(.not. ios%ioproc ) then
          msg=PIO_MSG_INQ_VARNAME
          if(ios%comp_rank==0) call mpi_send(msg, 1, mpi_integer, ios%ioroot, 1, ios%union_comm, ierr)
          call MPI_BCAST(file%fh,1,MPI_INTEGER,ios%CompMaster, ios%my_comm , mpierr)
       end if
       call MPI_BCAST(varid,1,MPI_INTEGER,ios%CompMaster, ios%my_comm , mpierr)
       call MPI_BCAST(nlen,1,MPI_INTEGER,ios%CompMaster, ios%my_comm , mpierr)
    end if

    if(ios%IOproc) then
       select case(iotype)

#ifdef _PNETCDF
       case(pio_iotype_pnetcdf)
          ierr=nfmpi_inq_varname(File%fh,varid,name(1:nlen))

#endif

#ifdef  _NETCDF
       case(pio_iotype_netcdf4p, pio_iotype_netcdf4c)
          ierr=nf90_inquire_variable(File%fh,varid,name=name(1:nlen))
       case(pio_iotype_netcdf)
          if (ios%io_rank==0) then
             ierr=nf90_inquire_variable(File%fh,varid,name=name(1:nlen))
          endif
          if(.not.ios%async_interface .and. ios%num_tasks==ios%num_iotasks) then
             call MPI_BCAST(name,nlen,MPI_CHARACTER,0,ios%IO_comm, mpierr)
             call CheckMPIReturn('nf_mod',mpierr)
          end if

#endif

       case default
          call bad_iotype(iotype,_FILE_,__LINE__)

       end select
    endif
    call check_netcdf(File, ierr,_FILE_,__LINE__)
    if(ios%async_interface.or.ios%num_tasks>=ios%num_iotasks) then
       call MPI_BCAST(name,nlen,MPI_CHARACTER,ios%IOMaster,ios%my_comm, mpierr)
       call CheckMPIReturn('nf_mod',mpierr)
    end if

  end function inq_varname_vid

!>
!! @public 
!! @ingroup PIO_inq_varndims
!! @brief Gets the number of dimension associated with a netcdf variable
!! @details
!! @param File @copydoc file_desc_t
!! @param varid : The variable identifier
!! @param ndims : The number of dimensions for the variable 
!! @retval ierr @copydoc error_return
!>
  integer function inq_varndims_vid(File,varid,ndims) result(ierr)

    type (File_desc_t), intent(in)   :: File
    integer, intent(in) :: varid
    integer(i4), intent(out)    :: ndims


    !------------------
    ! Local variables
    !------------------
    integer :: iotype, mpierr, msg

    type(iosystem_desc_t), pointer :: ios

    ios => File%iosystem
    iotype = File%iotype
    ierr=PIO_noerr

    if(ios%async_interface) then
       if( .not. ios%ioproc ) then
          msg=PIO_MSG_INQ_VARNDIMS
          if(ios%comp_rank==0) call mpi_send(msg, 1, mpi_integer, ios%ioroot, 1, ios%union_comm, ierr)
          call MPI_BCAST(file%fh,1,MPI_INTEGER,ios%CompMaster, ios%my_comm , mpierr)
       end if
       call MPI_BCAST(varid,1,MPI_INTEGER,ios%CompMaster, ios%my_comm , mpierr)
    end if
    
    if(ios%IOproc) then
       select case(iotype)

#ifdef _PNETCDF
       case(pio_iotype_pnetcdf)
          ierr=nfmpi_inq_varndims(File%fh,varid,ndims)
#endif

#ifdef  _NETCDF
       case(pio_iotype_netcdf4p, pio_iotype_netcdf4c)
          ierr=nf90_inquire_variable(File%fh,varid,ndims=ndims)
       case(pio_iotype_netcdf)
          if (ios%io_rank==0) then
             ierr=nf90_inquire_variable(File%fh,varid,ndims=ndims)
          endif
          if(.not.ios%async_interface .and. ios%num_tasks==ios%num_iotasks) then
             call MPI_BCAST(ndims,1,MPI_INTEGER,0,ios%IO_comm, mpierr)
             call CheckMPIReturn('nf_mod',mpierr)
          end if
#endif

       case default
          call bad_iotype(iotype,_FILE_,__LINE__)

       end select
    endif
    call check_netcdf(File,ierr,_FILE_,__LINE__)

    if(ios%async_interface .or. ios%num_tasks>ios%num_iotasks) then
       call MPI_BCAST(ndims,1,MPI_INTEGER,ios%IOMaster,ios%my_comm, mpierr)
       call CheckMPIReturn('nf_mod',mpierr)
    end if
  end function inq_varndims_vid

!>
!! @public 
!! @ingroup PIO_inq_varndims
!! @brief Gets the number of dimension associated with a netcdf variable
!! @details
!! @param File @copydoc file_desc_t
!! @param vardesc @copydoc var_desc_t
!! @param ndims : The number of dimensions for the variable 
!! @retval ierr @copydoc error_return
!>
  integer function inq_varndims_vdesc(File,vardesc,ndims) result(ierr)

    type (File_desc_t), intent(in)   :: File
    type (Var_desc_t), intent(in) :: vardesc
    integer(i4), intent(out)    :: ndims

    ierr = pio_inq_varndims(File, vardesc%varid, ndims)
  end function inq_varndims_vdesc

!>
!! @public 
!! @ingroup PIO_inq_vartype
!! @brief Gets metadata information for netcdf file.
!! @details
!! @param File @copydoc file_desc_t
!! @param varid : The netcdf variable id
!! @param type : The type of variable
!! @retval ierr @copydoc error_return
!>
  integer function inq_vartype_vid(File,varid,type) result(ierr)

    type (File_desc_t), intent(in)   :: File
    integer, intent(in) :: varid
    integer(i4), intent(out)    :: type


    !------------------
    ! Local variables
    !------------------
    integer :: iotype, mpierr, msg

    type(iosystem_desc_t), pointer :: ios

    ios => File%iosystem
    iotype = File%iotype
    ierr=PIO_noerr

    if(ios%async_interface) then
       if(.not. ios%ioproc ) then
          msg=PIO_MSG_INQ_VARTYPE
          if(ios%comp_rank==0) call mpi_send(msg, 1, mpi_integer, ios%ioroot, 1, ios%union_comm, ierr)
          call MPI_BCAST(file%fh,1,MPI_INTEGER,ios%CompMaster, ios%my_comm , mpierr)
       end if
       call MPI_BCAST(varid,1,MPI_INTEGER,ios%CompMaster, ios%my_comm , mpierr)
    end if

    if(ios%IOproc) then
       select case(iotype)

#ifdef _PNETCDF
       case(pio_iotype_pnetcdf)
          ierr=nfmpi_inq_vartype(File%fh,varid,type)
#endif

#ifdef  _NETCDF
       case(pio_iotype_netcdf4p, pio_iotype_netcdf4c)
          ierr=nf90_inquire_variable(File%fh,varid,xtype=type)
       case(pio_iotype_netcdf)
          if (ios%io_rank==0) then
             ierr=nf90_inquire_variable(File%fh,varid,xtype=type)
          endif

          if(.not.ios%async_interface .and. ios%num_tasks==ios%num_iotasks) then
             call MPI_BCAST(type,1,MPI_INTEGER,0,ios%IO_comm, mpierr)
             call CheckMPIReturn('nf_mod',mpierr)
          end if
#endif

       case default
          call bad_iotype(iotype,_FILE_,__LINE__)

       end select
    endif
    call check_netcdf(File,ierr,_FILE_,__LINE__)
    if(file%iosystem%async_interface .or. ios%num_tasks>ios%num_iotasks) then
       call MPI_BCAST(type,1,MPI_INTEGER,ios%IOMaster,ios%my_comm, mpierr)
       call CheckMPIReturn('nf_mod',mpierr)
    end if
  end function inq_vartype_vid

!>
!! @public 
!! @ingroup PIO_inq_vartype
!! @brief Gets metadata information for netcdf file.
!! @details
!! @param File @copydoc file_desc_t
!! @param vardesc @copydoc var_desc_t
!! @param type : The type of variable
!! @retval ierr @copydoc error_return
!>
  integer function inq_vartype_vdesc(File,vardesc,type) result(ierr)

    type (File_desc_t), intent(in)   :: File
    type (Var_desc_t), intent(in) :: vardesc
    integer(i4), intent(out)    :: type

    ierr = pio_inq_vartype(File, vardesc%varid, type)
  end function inq_vartype_vdesc

!>
!! @public 
!! @ingroup PIO_inq_vardimid
!! @brief returns the dimids of the variable as an interger array
!! @details
!! @param File @copydoc file_desc_t
!! @param varid : The variable id
!! @param dimids : The dimension identifier returned by \ref PIO_def_dim
!! @retval ierr @copydoc error_return
!>
  integer function inq_vardimid_vid(File,varid,dimids) result(ierr)

    type (File_desc_t), intent(in)   :: File
    integer,            intent(in) :: varid
    integer(i4), intent(out)    :: dimids(:)


    !------------------
    ! Local variables
    !------------------
    integer :: iotype, mpierr, msg
    integer :: size_dimids
    type(iosystem_desc_t), pointer :: ios

    ios => File%iosystem

    iotype = File%iotype
    ierr=PIO_noerr
    
    size_dimids=size(dimids)

    if(ios%async_interface) then
       if( .not. ios%ioproc ) then
          msg=PIO_MSG_INQ_VARDIMID
          if(ios%comp_rank==0) call mpi_send(msg, 1, mpi_integer, ios%ioroot, 1, ios%union_comm, ierr)
          call MPI_BCAST(file%fh,1,MPI_INTEGER,ios%CompMaster, ios%my_comm , mpierr)
       end if
       call MPI_BCAST(varid,1,MPI_INTEGER,ios%CompMaster, ios%my_comm , mpierr)
       call MPI_BCAST(size_dimids,1,MPI_INTEGER,ios%CompMaster, ios%my_comm , mpierr)
    end if

    if(ios%IOproc) then
       select case(iotype)

#ifdef _PNETCDF
       case(pio_iotype_pnetcdf)
          ierr=nfmpi_inq_vardimid(File%fh,varid,dimids)
#endif

#ifdef  _NETCDF
       case(pio_iotype_netcdf4p, pio_iotype_netcdf4c)
          ierr=nf90_inquire_variable(File%fh,varid,dimids=dimids)
       case(pio_iotype_netcdf)
          if (ios%io_rank==0) then
             ierr=nf90_inquire_variable(File%fh,varid,dimids=dimids)
          endif

          if(.not.ios%async_interface .and. ios%num_tasks==ios%num_iotasks) then
             call MPI_BCAST(dimids,size(dimids),MPI_INTEGER,0,ios%IO_comm, mpierr)
             call CheckMPIReturn('nf_mod',mpierr)
          end if
#endif

       case default
          call bad_iotype(iotype,_FILE_,__LINE__)

       end select
    endif
    call check_netcdf(File,ierr,_FILE_,__LINE__)
    if(ios%num_tasks>ios%num_iotasks) then
       call MPI_BCAST(dimids,size_dimids,MPI_INTEGER,ios%IOMaster,ios%My_comm, mpierr)
       call CheckMPIReturn('nf_mod',mpierr)
    end if
  end function inq_vardimid_vid

!>
!! @public 
!! @ingroup PIO_inq_vardimid
!! @brief returns the dimids of the variable as an interger array
!! @details
!! @param File @copydoc file_desc_t
!! @param vardesc @copydoc var_desc_t
!! @param dimids : The dimension identifier returned by \ref PIO_def_dim
!! @retval ierr @copydoc error_return
!>
  integer function inq_vardimid_vdesc(File,vardesc,dimids) result(ierr)

    type (File_desc_t), intent(in)   :: File
    type (Var_desc_t), intent(in) :: vardesc
    integer(i4), intent(out)    :: dimids(:)


    ierr = pio_inq_vardimid(File, vardesc%varid, dimids)
  end function inq_vardimid_vdesc

!>
!! @public 
!! @ingroup PIO_inq_varnatts
!! @brief Returns the number of attributes associated with a varaible
!! @details
!! @param File @copydoc file_desc_t
!! @param varid : The netcdf variable id
!! @param natts : The number of attributes associated with the variable
!! @retval ierr @copydoc error_return
!>
  integer function inq_varnatts_vid(File,varid,natts) result(ierr)

    type (File_desc_t), intent(in)   :: File
    integer           , intent(in) :: varid
    integer(i4), intent(out)         :: natts


    !------------------
    ! Local variables
    !------------------
    integer :: iotype, mpierr, msg
    type(iosystem_desc_t), pointer :: ios

    ios => File%iosystem

    iotype = File%iotype
    ierr=PIO_noerr

    if(ios%async_interface) then
       if( .not. ios%ioproc ) then
          msg=PIO_MSG_INQ_VARNATTS
          if(ios%comp_rank==0) call mpi_send(msg, 1, mpi_integer, ios%ioroot, 1, ios%union_comm, ierr)
          call MPI_BCAST(file%fh,1,MPI_INTEGER,ios%CompMaster, ios%my_comm , mpierr)
       end if
       call MPI_BCAST(varid,1,MPI_INTEGER,ios%CompMaster, ios%my_comm , mpierr)
    end if

    if(ios%IOproc) then
       select case(iotype)

#ifdef _PNETCDF
       case(pio_iotype_pnetcdf)
          ierr=nfmpi_inq_varnatts(File%fh,varid,natts)
#endif

#ifdef  _NETCDF
       case(pio_iotype_netcdf4p, pio_iotype_netcdf4c)
          ierr=nf90_inquire_variable(File%fh,varid,nAtts=natts)
       case(pio_iotype_netcdf)
          if (ios%io_rank==0) then
             ierr=nf90_inquire_variable(File%fh,varid,nAtts=natts)
          endif

          call MPI_BCAST(natts,1,MPI_INTEGER,0,ios%IO_comm, mpierr)
          call CheckMPIReturn('nf_mod',mpierr)
#endif

       case default
          call bad_iotype(iotype,_FILE_,__LINE__)

       end select
    endif
    call check_netcdf(File, ierr,_FILE_,__LINE__)
    if(ios%async_interface .or. ios%num_tasks>ios%num_iotasks) then
       call MPI_BCAST(natts,1,MPI_INTEGER,ios%IOMaster,ios%My_comm, mpierr)
       call CheckMPIReturn('nf_mod',mpierr)
    end if
  end function inq_varnatts_vid

!>
!! @public 
!! @ingroup PIO_inq_varnatts
!! @brief Returns the number of attributes associated with a varaible
!! @details
!! @param File @copydoc file_desc_t
!! @param vardesc @copydoc var_desc_t
!! @param natts : The number of attributes associated with the variable
!! @retval ierr @copydoc error_return
!>
  integer function inq_varnatts_vdesc(File,vardesc,natts) result(ierr)

    type (File_desc_t), intent(in)   :: File
    type (Var_desc_t), intent(in)    :: vardesc
    integer(i4), intent(out)         :: natts


    ierr = pio_inq_varnatts(file, vardesc%varid, natts)
  end function inq_varnatts_vdesc

!>
!! @public 
!! @ingroup PIO_inq_dimid
!! @brief Returns the netcdf dimension id for the name.
!! @details
!! @param File @copydoc file_desc_t
!! @param name : The name of the netcdf dimension.
!! @param dimid : The netcdf dimension id.
!! @retval ierr @copydoc error_return
!!
!! Note that we do not want internal error checking for this funtion.
!>
  integer function pio_inq_dimid(File,name,dimid) result(ierr)

    type (File_desc_t), intent(in) :: File
    character(len=*), intent(in)   :: name
    integer, intent(out)           :: dimid        !dimension ID


    !------------------
    ! Local variables
    !------------------
    integer :: iotype, mpierr, msg, nlen
    type(iosystem_desc_t), pointer :: ios

    ios => File%iosystem

    iotype = File%iotype
    ierr=PIO_noerr
    dimid=-1
    nlen = len(name)
    if(ios%async_interface) then
       if(.not. ios%ioproc ) then
          msg=PIO_MSG_INQ_DIMID
          if(ios%comp_rank==0) call mpi_send(msg, 1, mpi_integer, ios%ioroot, 1, ios%union_comm, ierr)
          call MPI_BCAST(file%fh,1,MPI_INTEGER,ios%CompMaster, ios%my_comm , mpierr)
       end if
       call MPI_BCAST(nlen,1,MPI_INTEGER,ios%CompMaster, ios%my_comm , mpierr)
       call MPI_BCAST(name,nlen,MPI_CHARACTER,ios%CompMaster, ios%my_comm , mpierr)
    end if
    if(ios%IOproc) then
       select case(iotype)

#ifdef _PNETCDF
       case(pio_iotype_pnetcdf)
          ierr=nfmpi_inq_dimid(File%fh,name,dimid)
#endif

#ifdef _NETCDF
       case (pio_iotype_netcdf4c, pio_iotype_netcdf4p)
             ierr=nf90_inq_dimid(File%fh,name,dimid)
       case(pio_iotype_netcdf)
          if (ios%io_rank==0) then
             ierr=nf90_inq_dimid(File%fh,name,dimid)
          endif
          if(.not. ios%async_interface .and. ios%num_tasks==ios%num_iotasks) then
             call MPI_BCAST(dimid,1,MPI_INTEGER,0,ios%IO_comm, mpierr)
             call CheckMPIReturn('nf_mod',mpierr)
          end if
#endif

       case default
          call bad_iotype(iotype,_FILE_,__LINE__)

       end select
    endif

    if(Debug .or. Debugasync) print *,__FILE__,__LINE__,file%fh, name, dimid, ios%async_interface, ios%iomaster,ios%my_comm,ios%intercomm, ierr
    call check_netcdf(File, ierr,_FILE_,__LINE__)

    if(ios%async_interface .or. ios%num_tasks>ios%num_iotasks) then
       call MPI_BCAST(dimid,1,MPI_INTEGER,ios%IOMaster,ios%My_comm, mpierr)
       if(Debugasync) print *,__FILE__,__LINE__,dimid,ierr,mpierr
       call CheckMPIReturn('nf_mod',mpierr)
    end if
 
  end function pio_inq_dimid

!>
!! @public 
!! @ingroup PIO_inq_dimname
!! @brief Gets the name of a dimension given its ID
!! @details
!! @param File @copydoc file_desc_t
!! @param dimid : The netcdf dimension id.
!! @param dimname : The name associated with the netcdf dimension id.
!! @retval ierr @copydoc error_return
!>
  integer function pio_inq_dimname(File,dimid,dimname) result(ierr)

    type (File_desc_t), intent(in) :: File
    integer         , intent(in)   :: dimid
    character(len=*), intent(out)  :: dimname        !dimension name


    !------------------
    ! Local variables
    !------------------
    integer :: iotype, mpierr, msg, ldn
    type(iosystem_desc_t), pointer :: ios
    
    ios => File%iosystem
    iotype = File%iotype
    ierr=PIO_noerr

    ldn = len(dimname)

    if(ios%async_interface) then
       if(.not. ios%ioproc ) then
          msg=PIO_MSG_INQ_DIMNAME
          if(ios%comp_rank==0) call mpi_send(msg, 1, mpi_integer, ios%ioroot, 1, ios%union_comm, ierr)
          call MPI_BCAST(file%fh,1,MPI_INTEGER,ios%CompMaster, ios%my_comm , mpierr)
       end if
       call MPI_BCAST(dimid,1,MPI_INTEGER,ios%CompMaster, ios%my_comm , mpierr)
       call MPI_BCAST(ldn,1,MPI_INTEGER,ios%CompMaster, ios%my_comm , mpierr)
    end if

    if(ios%IOproc) then
       select case(iotype)

#ifdef _PNETCDF
       case(pio_iotype_pnetcdf)
          ierr=nfmpi_inq_dimname(File%fh,dimid,dimname(1:ldn))
#endif

#ifdef  _NETCDF
       case(pio_iotype_netcdf4p, pio_iotype_netcdf4c)
          ierr=nf90_inquire_dimension(File%fh,dimid,name=dimname(1:ldn))
       case(pio_iotype_netcdf)

          if (ios%io_rank==0) then
             ierr=nf90_inquire_dimension(File%fh,dimid,name=dimname(1:ldn))
          endif
          if(.not.ios%async_interface .and. ios%num_tasks==ios%num_iotasks) then
             call MPI_BCAST(dimname,ldn,MPI_CHARACTER,0,ios%IO_comm, mpierr)
             call CheckMPIReturn('nf_mod',mpierr)
          end if
#endif

       case default
          call bad_iotype(iotype,_FILE_,__LINE__)

       end select
    endif
    call check_netcdf(File, ierr,_FILE_,__LINE__)
    if(ios%async_interface .or. ios%num_tasks>ios%num_iotasks) then
       call MPI_BCAST(dimname,ldn,MPI_CHARACTER,ios%IOMaster,ios%My_comm, mpierr)
       call CheckMPIReturn('nf_mod',mpierr)
    end if

  end function pio_inq_dimname

!>
!! @public 
!! @ingroup PIO_inq_dimlen
!! @brief Returns the extent of a netCDF dimension 
!! @details
!! @param File @copydoc file_desc_t
!! @param dimid : The netcdf dimension.
!! @param dimlen : The extent of the netcdf dimension.
!! @retval ierr @copydoc error_return
!>
  integer function pio_inq_dimlen(File,dimid,dimlen) result(ierr)

    type (File_desc_t), intent(in) :: File
    integer(i4)     , intent(in)   :: dimid
    integer(i4)     , intent(out)  :: dimlen        !dimension name


    !------------------
    ! Local variables
    !------------------
    integer :: iotype, mpierr, msg
    integer(kind=PIO_OFFSET) :: clen
    type(iosystem_desc_t), pointer :: ios
    
    ios => File%iosystem
    iotype = File%iotype
    ierr=PIO_noerr

    if(ios%async_interface) then
       if(.not. ios%ioproc ) then
          msg=PIO_MSG_INQ_DIMLEN
          if(debugasync) print *,__FILE__,__LINE__,msg
          if(ios%comp_rank==0) call mpi_send(msg, 1, mpi_integer, ios%ioroot, 1, ios%union_comm, ierr)
          call MPI_BCAST(file%fh,1,MPI_INTEGER,ios%CompMaster, ios%my_comm , mpierr)
       end if
       call MPI_BCAST(dimid,1,MPI_INTEGER,ios%CompMaster, ios%my_comm , mpierr)
    end if

    if(ios%IOproc) then
       select case(iotype)

#ifdef _PNETCDF
       case(pio_iotype_pnetcdf)
          ierr=nfmpi_inq_dimlen(File%fh,dimid,clen)
          dimlen = INT(clen,kind=i4)
#endif

#ifdef  _NETCDF
       case(pio_iotype_netcdf4p, pio_iotype_netcdf4c)
          ierr=nf90_inquire_dimension(File%fh,dimid,len=dimlen)
       case(pio_iotype_netcdf)
          if (ios%io_rank==0) then
             ierr=nf90_inquire_dimension(File%fh,dimid,len=dimlen)
          endif
          if(.not.ios%async_interface .and. ios%num_tasks==ios%num_iotasks) then
             call MPI_BCAST(dimlen,1,MPI_INTEGER,0,ios%IO_comm, mpierr)
             call CheckMPIReturn('nf_mod',mpierr)
          end if
#endif

       case default
          call bad_iotype(iotype,_FILE_,__LINE__)

       end select
    endif
    call check_netcdf(File, ierr,_FILE_,__LINE__)
    if(file%iosystem%async_interface .or. ios%num_tasks>ios%num_iotasks) then
       call MPI_BCAST(dimlen,1,MPI_INTEGER,ios%IOMaster,ios%My_comm, mpierr)
       call CheckMPIReturn('nf_mod',mpierr)
    end if


  end function pio_inq_dimlen

!> 
!! @public
!! @ingroup PIO_enddef
!! @brief Exits netcdf define mode.
!! @details
!! @param File @copydoc file_desc_t
!! @retval ierr @copydoc error_return
!<
  integer function PIO_enddef(File) result(ierr)
    type (File_desc_t), intent(inout) :: File
    type (iosystem_desc_t), pointer :: ios

    !------------------
    ! Local variables
    !------------------
    integer :: iotype, mpierr
    logical, parameter :: Check = .TRUE.
    integer :: msg = PIO_MSG_ENDDEF

    iotype = File%iotype

    ierr=PIO_noerr

    ios => file%iosystem

    if(ios%async_interface .and. .not. ios%ioproc) then
       if(ios%comp_rank==0) call mpi_send(msg, 1, mpi_integer, ios%ioroot, 1, ios%union_comm, ierr)
       call mpi_bcast(file%fh, 1, mpi_integer, ios%compmaster, ios%intercomm, ierr)
    end if
    if(ios%IOproc) then
       select case(iotype)
#ifdef _PNETCDF
       case(pio_iotype_pnetcdf)
          ierr=nfmpi_enddef(File%fh)
#ifdef ASYNC_PNETCDF
          call alloc_check(file%req,file%max_rc)
#endif
#endif

#ifdef _NETCDF
       case(pio_iotype_netcdf, pio_iotype_netcdf4c)
          if (ios%io_rank==0) then
             ierr=nf90_enddef(File%fh)
          endif
       case(PIO_iotype_netcdf4p)
          ierr=nf90_enddef(File%fh)
#endif

       case default
          call bad_iotype(iotype,_FILE_,__LINE__)

       end select
    endif
    call check_netcdf(File, ierr,_FILE_,__LINE__)
  end function PIO_enddef

!> 
!! @public
!! @ingroup PIO_redef
!! @brief Re-enters netcdf define mode.   
!! @details 
!! @warning Entering and leaving netcdf define mode causes a file sync operation to 
!!          occur, these operations can be very expensive in parallel systems.   We 
!!          recommend structuring your code to minimize calls to this function.
!! @param File @copydoc file_desc_t
!! @retval ierr @copydoc error_return
!<
  integer function PIO_redef(File) result(ierr)
    type (File_desc_t), intent(inout) :: File

    !------------------
    ! Local variables
    !------------------
    integer :: iotype, mpierr, msg
    logical, parameter :: Check = .TRUE.
    type(iosystem_desc_t), pointer :: ios
    

    iotype = File%iotype
    ios => file%iosystem
    ierr=PIO_noerr
    if(ios%async_interface .and. .not. ios%ioproc) then
       msg = PIO_MSG_REDEF
       if(ios%comp_rank==0) call mpi_send(msg, 1, mpi_integer, ios%ioroot, 1, ios%union_comm, ierr)
       call mpi_bcast(file%fh, 1, mpi_integer, ios%compmaster, ios%intercomm, ierr)
    end if

    if(ios%IOproc) then
       select case(iotype)

#ifdef _PNETCDF
       case(pio_iotype_pnetcdf)

          ierr=nfmpi_redef(File%fh)
#endif

#ifdef  _NETCDF
       case(pio_iotype_netcdf4p)
             ierr=nf90_redef(File%fh)
       case(pio_iotype_netcdf, pio_iotype_netcdf4c)
          if (ios%io_rank==0) then
             ierr=nf90_redef(File%fh)
          endif

#endif

       case default
          call bad_iotype(iotype,_FILE_,__LINE__)

       end select
    endif
    call check_netcdf(File, ierr,_FILE_,__LINE__)
  end function PIO_redef

!> 
!! @public
!! @ingroup PIO_def_dim
!! @brief Defines the netcdf dimension
!! @details
!! @param File @copydoc file_desc_t
!! @param name : The name of the dimension to define
!! @param len :  The size of the dimension
!! @param dimid : The dimension identifier
!<
  integer function PIO_def_dim(File,name,len,dimid) result(ierr)

    type (File_desc_t), intent(in)  :: File
    character(len=*), intent(in)    :: name
    integer(i4), intent(in)         :: len
    integer(i4), intent(out)        :: dimid

    !------------------
    ! Local variables
    !------------------
    type(iosystem_desc_t), pointer :: ios
    integer :: iotype, mpierr, nlen
    integer(kind=PIO_Offset)  :: clen
    integer :: msg = PIO_MSG_DEF_DIM

    iotype = File%iotype

    ierr=PIO_noerr
    ios => file%iosystem
    nlen = len_trim(name)
    if(ios%async_interface) then
       if( .not. ios%ioproc) then
          if(ios%comp_rank==0) call mpi_send(msg, 1, mpi_integer, ios%ioroot, 1, ios%union_comm, ierr)
          if(Debugasync) print *,__FILE__,__LINE__,file%fh
          call mpi_bcast(file%fh, 1, mpi_integer, ios%compmaster, ios%intercomm, ierr)
       end if
       call mpi_bcast(len, 1, mpi_integer, ios%compmaster, ios%intercomm, ierr)
       call mpi_bcast(nlen, 1, mpi_integer, ios%compmaster, ios%intercomm, ierr)
       call mpi_bcast(name, nlen, mpi_character, ios%compmaster, ios%intercomm, ierr)
    end if
       
    if(ios%IOproc) then
       select case(iotype)

#ifdef _PNETCDF
       case(pio_iotype_pnetcdf)

          clen = len
          ierr=nfmpi_def_dim(File%fh,name(1:nlen),clen,dimid)
#endif

#ifdef  _NETCDF
       case(PIO_iotype_netcdf4p)
          ierr=nf90_def_dim(ncid=File%fh,name=name(1:nlen),len=len,dimid=dimid)
       case(pio_iotype_netcdf,PIO_iotype_netcdf4c)
          if (ios%io_rank==0) then
             ierr=nf90_def_dim(ncid=File%fh,name=name(1:nlen),len=len,dimid=dimid)
          endif
          if(.not.ios%async_interface .and. ios%num_tasks==ios%num_iotasks) then
             call MPI_BCAST(dimid, 1, MPI_INTEGER, 0, ios%IO_Comm, ierr)
          end if
#endif
       case default
          call bad_iotype(iotype,_FILE_,__LINE__)

       end select
    endif
    call check_netcdf(File, ierr,_FILE_,__LINE__)

    if(ios%async_interface .or. ios%num_tasks > ios%num_iotasks) then
       call MPI_BCAST(dimid, 1, MPI_INTEGER, ios%IOMaster, ios%my_Comm, ierr)
    end if
    if(debugasync) print *,__FILE__,__LINE__,dimid
  end function PIO_def_dim    


!> 
!! @public 
!! @ingroup PIO_def_var
!! @brief Defines a netcdf variable
!! @details
!! @param File @copydoc file_desc_t
!! @param name : The name of the variable to define
!! @param type : The type of variable 
!! @param vardesc @copydoc var_desc_t
!! @retval ierr @copydoc error_return
!<
  integer function def_var_0d(File,name,type,vardesc) result(ierr)

    type (File_desc_t), intent(inout)  :: File
    character(len=*), intent(in)    :: name
    integer, intent(in)             :: type
    type (Var_desc_t), intent(inout) :: vardesc
    integer :: dimids(0)

    ierr = def_var_md(File,name,type,dimids,vardesc)

  end function def_var_0d

!> 
!! @public
!! @ingroup PIO_def_var
!! @brief Defines the a netcdf variable
!! @details
!! @param File @copydoc file_desc_t
!! @param name : The name of the variable to define
!! @param type : The type of variable 
!! @param dimids : The dimension identifier returned by \ref PIO_def_dim
!! @param vardesc @copydoc var_desc_t
!! @retval ierr @copydoc error_return
!<
  integer function def_var_md(File,name,type,dimids,vardesc) result(ierr)

    type (File_desc_t), intent(inout)  :: File
    character(len=*), intent(in)    :: name
    integer, intent(in)             :: type
    integer, intent(in)             :: dimids(:)

    type (Var_desc_t), intent(inout) :: vardesc
    type(iosystem_desc_t), pointer :: ios
    !------------------
    ! Local variables
    !------------------
    integer :: iotype, mpierr, nlen
    integer :: msg = PIO_MSG_DEF_VAR

    iotype = File%iotype

    ierr=PIO_noerr
    vardesc%rec=-1
    vardesc%ndims = SIZE(dimids)

    vardesc%type = type

    ios => file%iosystem
    nlen = len_trim(name)

    if(ios%async_interface) then
       if( .not. ios%ioproc) then
          if(ios%comp_rank==0) call mpi_send(msg, 1, mpi_integer, ios%ioroot, 1, ios%union_comm, ierr)
          call mpi_bcast(file%fh, 1, mpi_integer, ios%compmaster, ios%intercomm, ierr)
       end if
       call mpi_bcast(type, 1, mpi_integer, ios%compmaster, ios%intercomm, ierr)
       
       call mpi_bcast(nlen, 1, mpi_integer, ios%compmaster, ios%intercomm, ierr)
       call mpi_bcast(name, nlen, mpi_character, ios%compmaster, ios%intercomm, ierr)
       call mpi_bcast(vardesc%ndims, 1, mpi_integer, ios%compmaster, ios%intercomm, ierr)
       call mpi_bcast(dimids, vardesc%ndims, mpi_integer, ios%compmaster, ios%intercomm, ierr)
    endif
    if(ios%IOproc) then
       select case(iotype)
#ifdef _PNETCDF
       case(pio_iotype_pnetcdf)
          if(vardesc%ndims==0) then
             ierr=nfmpi_def_var(File%fh,name(1:nlen),type,vardesc%ndims,dimids,vardesc%varid)
          else
             ierr=nfmpi_def_var(File%fh,name(1:nlen),type,vardesc%ndims,dimids(1:vardesc%ndims),vardesc%varid)
          end if
#ifdef ASYNC_PNETCDF
          file%max_rc=file%max_rc+1
#endif

#endif

#ifdef _NETCDF
#ifdef _NETCDF4
       case(pio_iotype_netcdf4p)
          if(vardesc%ndims==0) then
             ierr=nf90_def_var( ncid=File%fh,name=name(1:nlen),xtype=type, &
                  varid=vardesc%varid)
          else
             ierr=nf90_def_var( ncid=File%fh,name=name(1:nlen),xtype=type, &
                  dimids=dimids(1:vardesc%ndims),varid=vardesc%varid)
          endif
#endif
       case(pio_iotype_netcdf,pio_iotype_netcdf4c)
          ! assuming type valid for both pnetcdf and netcdf
          if (ios%io_rank==0) then
             if(vardesc%ndims==0) then
                ierr=nf90_def_var( ncid=File%fh,name=name(1:nlen),xtype=type, &
                     varid=vardesc%varid)
             else
                ierr=nf90_def_var( ncid=File%fh,name=name(1:nlen),xtype=type, &
                     dimids=dimids(1:vardesc%ndims),varid=vardesc%varid)
             end if
             if (Debug) print *, '0: def_var fh=',File%fh, &
                  'name=',name(1:nlen),' id=',vardesc%varid
#ifdef _NETCDF4
             if(iotype==pio_iotype_netcdf4c) then
                if(vardesc%ndims>0 .and. ierr==PIO_NOERR) then
                   ierr = nf90_def_var_deflate(File%fh,vardesc%varid,0,1,1)
                end if
             endif
#endif

          endif
          if(.not.ios%async_interface.and.ios%num_tasks==ios%num_iotasks) then
             call MPI_BCAST(vardesc%varid, 1, MPI_INTEGER, 0, ios%IO_Comm, ierr)
          end if
#endif

       case default
          call bad_iotype(iotype,_FILE_,__LINE__)

       end select
    endif
    call check_netcdf(File, ierr,_FILE_,__LINE__)
    if(ios%async_interface  .or. ios%num_tasks> ios%num_iotasks) then  
       call MPI_BCAST(vardesc%varid, 1, MPI_INTEGER, ios%Iomaster, ios%my_Comm, ierr)
    end if
  end function def_var_md

!>
!! @public
!! @ingroup PIO_copy_att
!! @brief No idea what this function does
!! @details 
!! @param infile @copydoc file_desc_t
!! @param invarid :
!! @param name : 
!! @param outfile :
!! @param outvarid :
!! @retval ierr @copydoc error_return
!<
  integer function pio_copy_att(infile, invarid, name, outfile, outvarid) result(ierr)

    type (File_desc_t), intent(in)  :: infile, outfile
    character(len=*), intent(in)    :: name
    integer, intent(in) :: invarid, outvarid
    integer :: iotype, mpierr, msg
    type(iosystem_desc_t), pointer :: ios


    ios => infile%iosystem
    ierr=PIO_noerr
    iotype = infile%iotype
    if(ios%IOproc) then
       select case(iotype)

#ifdef _PNETCDF
       case(pio_iotype_pnetcdf)

          ierr = nfmpi_copy_att(infile%fh, invarid, name, &
               outfile%fh, outvarid)
#endif
#ifdef _NETCDF
       case(pio_iotype_netcdf,PIO_iotype_netcdf4c)
          if (ios%io_rank==0) then
             ierr = nf90_copy_att(infile%fh,invarid,name,&
                  outfile%fh,outvarid)     
          end if
       case(PIO_iotype_netcdf4p)
          ierr = nf90_copy_att(infile%fh,invarid,name,&
               outfile%fh,outvarid)     
#endif    
       end select
    end if
    call check_netcdf(outFile, ierr,_FILE_,__LINE__)
  end function pio_copy_att


!>
!! @public 
!! @ingroup PIO_inquire_variable
!! @brief Inquires if a NetCDF variable is present and returns its attributes  
!! @details
!! @param ncid : A netcdf file descriptor returned by \ref PIO_openfile or \ref PIO_createfile.
!! @param varid : The netcdf variable ID.
!! @param name : The name of the variable
!! @param xtype : The type of the variable
!! @param ndims : The number of dimensions for the variable.
!! @param dimids : The dimension identifier returned by \ref PIO_def_dim
!! @param natts : Number of attributes associated with the variable
!! @retval ierr @copydoc error_return
!>
  integer function inquire_variable_vid(ncid, varid, name, xtype, ndims, dimids, natts) result(ierr)
    type(file_desc_t), intent(in) :: ncid
    integer,                         intent( in) :: varid
    character (len = *),   optional, intent(out) :: name
    integer,               optional, intent(out) :: xtype, ndims
    integer, dimension(:), optional, intent(out) :: dimids
    integer,               optional, intent(out) :: natts

    
    if(present(name)) ierr = pio_inq_varname(ncid, varid, name)
    if(present(ndims)) ierr = pio_inq_varndims(ncid, varid, ndims)
    if(present(dimids)) ierr = pio_inq_vardimid(ncid, varid, dimids)
    if(present(natts)) ierr = pio_inq_varnatts(ncid, varid, natts)
    if(present(xtype)) ierr = pio_inq_vartype(ncid, varid, xtype)



  end function inquire_variable_vid

!>
!! @public 
!! @ingroup PIO_inquire_variable
!! @brief Inquires if a NetCDF variable is present and returns its attributes  
!! @details
!! @param ncid : A netcdf file descriptor returned by \ref PIO_openfile or \ref PIO_createfile.
!! @param vardesc @copydoc var_desc_t
!! @param name : The name of the variable
!! @param xtype : The type of the variable
!! @param ndims : The number of dimensions for the variable.
!! @param dimids : The dimension identifier returned by \ref PIO_def_dim
!! @param natts : Number of attributes associated with the variable
!! @retval ierr @copydoc error_return
!>
  integer function inquire_variable_vdesc(ncid, vardesc, name, xtype, ndims, dimids, natts) result(ierr)
    type(file_desc_t),               intent(in) :: ncid
    type(var_desc_t),                intent( in) :: vardesc
    character (len = *),   optional, intent(out) :: name
    integer,               optional, intent(out) :: xtype, ndims
    integer, dimension(:), optional, intent(out) :: dimids
    integer,               optional, intent(out) :: natts

    if(present(name)) ierr = pio_inq_varname(ncid, vardesc, name)
    if(present(ndims)) ierr = pio_inq_varndims(ncid, vardesc, ndims)
    if(present(dimids)) ierr = pio_inq_vardimid(ncid, vardesc, dimids)
    if(present(natts)) ierr = pio_inq_varnatts(ncid, vardesc, natts)
    if(present(xtype)) ierr = pio_inq_vartype(ncid, vardesc, xtype)

  end function inquire_variable_vdesc

!>
!! @public 
!! @ingroup PIO_inquire_dimension
!! @brief  Get information about a particular dimension in netcdf file 
!! @details
!! @param ncid : A netcdf file descriptor returned by \ref PIO_openfile or \ref PIO_createfile.
!! @param dimid : The netcdf dimension ID.
!! @param name : The name of the dimension.
!! @param len : The length of the dimesions name.
!! @retval ierr @copydoc error_return
!>
  integer function PIO_inquire_dimension(ncid, dimid, name, len) result(ierr)
    type(file_desc_T),             intent(in)  :: ncid
    integer,                       intent( in) :: dimid
    character (len = *), optional, intent(out) :: name
    integer,             optional, intent(out) :: len

    if(present(len)) ierr = pio_inq_dimlen(ncid, dimid, len)
    if(present(name)) ierr = pio_inq_dimname(ncid, dimid,name)

  end function PIO_inquire_dimension

end module nf_mod<|MERGE_RESOLUTION|>--- conflicted
+++ resolved
@@ -526,25 +526,15 @@
        select case(iotype)
 
 #ifdef _PNETCDF
-<<<<<<< HEAD
-       case(iotype_pnetcdf)
+       case(pio_iotype_pnetcdf)
           ierr=nfmpi_inq_attname(File%fh,varid,attnum,name)
-=======
-       case(pio_iotype_pnetcdf)
-          ierr=nfmpi_inq_attname(File%fh,varid,attnum,tmpname)
->>>>>>> 248a84d1
 
 #endif
 
 #ifdef  _NETCDF
        case(pio_iotype_netcdf4p, pio_iotype_netcdf4c)
-<<<<<<< HEAD
           ierr=nf90_inq_attname(File%fh,varid,attnum,name)
-       case(iotype_netcdf)
-=======
-          ierr=nf90_inq_attname(File%fh,varid,attnum,tmpname)
        case(pio_iotype_netcdf)
->>>>>>> 248a84d1
           if (ios%io_rank==0) then
              ierr=nf90_inq_attname(File%fh,varid,attnum,name)
           endif
